--- conflicted
+++ resolved
@@ -75,13 +75,6 @@
             raise TypeError("min_num_nodes must be an integer")
         if min_num_nodes <= 2:
             raise ValueError("min_num_nodes must be larger than 2")
-<<<<<<< HEAD
-            # Add this block:
-       # if stop_at_minimum is True and min_num_nodes is not None:
-        #    raise ValueError("Conflicting arguments: stop_at_minimum and min_num_nodes")
-
-=======
->>>>>>> 70e5d95d
         if patience is not None and not isinstance(patience, int):
             raise TypeError("patience must be an integer")
 
