--- conflicted
+++ resolved
@@ -33,11 +33,6 @@
         NetworkPruner(patience="5")
 
     # Test conflicting min_num_nodes and stop_at_minimum
-<<<<<<< HEAD
-    #with pytest.raises(ValueError):
-    #    NetworkPruner(min_num_nodes=10, stop_at_minimum=True)
-=======
->>>>>>> 70e5d95d
 
 
 if __name__ == "__main__":
